--- conflicted
+++ resolved
@@ -462,11 +462,7 @@
       "type": "array"
     },
     "supersederUrl": {
-<<<<<<< HEAD
-      "description": "URL of the a service that can indicate tasks superseding this one; the current ` + "`" + `taskId` + "`" + `\nwill be appended as a query argument ` + "`" + `taskId` + "`" + `. The service should return an object with\na ` + "`" + `supersedes` + "`" + ` key containing a list of ` + "`" + `taskId` + "`" + `s, including the supplied ` + "`" + `taskId` + "`" + `. The\ntasks should be ordered such that each task supersedes all tasks appearing later in the\nlist.  See\n[superseding](https://docs.taskcluster.net/reference/platform/taskcluster-queue/docs/superseding)\nfor more detail.",
-=======
-      "description": "URL of a service that can indicate tasks superseding this one; the current ` + "`" + `taskId` + "`" + `\nwill be appended as a query argument ` + "`" + `taskId` + "`" + `. The service should return an object with\na ` + "`" + `supersedes` + "`" + ` key containing a list of ` + "`" + `taskId` + "`" + `s, including the supplied ` + "`" + `taskId` + "`" + `. The\ntasks should be ordered such that each task supersedes all tasks appearing later in the\nlist.",
->>>>>>> cb60ce91
+      "description": "URL of a service that can indicate tasks superseding this one; the current ` + "`" + `taskId` + "`" + `\nwill be appended as a query argument ` + "`" + `taskId` + "`" + `. The service should return an object with\na ` + "`" + `supersedes` + "`" + ` key containing a list of ` + "`" + `taskId` + "`" + `s, including the supplied ` + "`" + `taskId` + "`" + `. The\ntasks should be ordered such that each task supersedes all tasks appearing later in the\nlist.  See\n[superseding](https://docs.taskcluster.net/reference/platform/taskcluster-queue/docs/superseding)\nfor more detail.",
       "format": "uri",
       "title": "Superseder URL",
       "type": "string"
